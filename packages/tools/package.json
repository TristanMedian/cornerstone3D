--- conflicted
+++ resolved
@@ -4,13 +4,8 @@
   "description": "Cornerstone3D Tools",
   "main": "dist/umd/index.js",
   "types": "dist/esm/index.d.ts",
-<<<<<<< HEAD
   "module": "dist/cjs/index.js",
-  "repository": "https://github.com/cornerstonejs/cornerstone3D-beta",
-=======
-  "module": "dist/esm/index.js",
   "repository": "https://github.com/cornerstonejs/cornerstone3D",
->>>>>>> b1a87637
   "files": [
     "dist/"
   ],
